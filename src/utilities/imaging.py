--- conflicted
+++ resolved
@@ -405,13 +405,7 @@
     return output_raster
 
 
-def elevation_to_slope(elevation_file: str, slope_outfile: str) -> None:
-    """
-    Calculates the slope degree from the norm of the gradient of the input elevation data.
-    Args:
-        elevation_file (str): Path to the input .tif file with elevation data
-        slope_outfile (str): Path to where the output .tif slope file will be written to
-    """
+def elevation_to_slope(elevation_file: str, slope_outfile: str):
     image = Image.open(elevation_file)
     elevation_data = np.array(image)  # Measured in meters
     dx, dy = 30.87, 30.87  # 1 arc second in meters
@@ -429,12 +423,8 @@
 
 
 def numpy_array_to_raster(output_path: str, numpy_array: np.array, geo_transform,
-<<<<<<< HEAD
-                          projection, n_band: int = 1, no_data: int = 15, gdal_data_type: int = gdal.GDT_UInt16):
-=======
                           projection, n_band: int = 1, no_data: int = 0, gdal_data_type: int = gdal.GDT_UInt16,
                           spatial_reference_system_wkid: int = 4326):
->>>>>>> f5e0886c
     """
     Returns a gdal raster data source
     Args:
@@ -445,6 +435,7 @@
         n_band (int): The band to write to in the output raster
         no_data (int): Value in numpy array that should be treated as no data
         gdal_data_type (int): Gdal data type of raster (see gdal documentation for list of values)
+        spatial_reference_system_wkid (int): Well known id (wkid) of the spatial reference of the data
     """
     rows, columns = numpy_array.shape
 
